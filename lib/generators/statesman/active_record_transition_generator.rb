require "rails/generators"
<<<<<<< HEAD
require_relative "helpers/generator_helpers"

module Statesman
  class ActiveRecordTransitionGenerator < Rails::Generators::Base
    include GeneratorHelpers

    desc "Create an ActiveRecord-based transition model" +
=======
require "generators/statesman/generator_helpers"

module Statesman
  class ActiveRecordTransitionGenerator < Rails::Generators::Base
    include Statesman::GeneratorHelpers

    desc "Create an ActiveRecord-based transition model"\
>>>>>>> 1d24d29e
         "with the required attributes"

    argument :parent, type: :string, desc: "Your parent model name"
    argument :klass,  type: :string, desc: "Your transition model name"

    source_root File.expand_path('../templates', __FILE__)

    def create_model_file
      template("create_migration.rb.erb", migration_file_name)
      template("active_record_transition_model.rb.erb", model_file_name)
    end

    private

    def migration_file_name
      "db/migrate/#{next_migration_number}_create_#{table_name}.rb"
    end

    def rails_4?
      Rails.version.split(".").map(&:to_i).first >= 4
    end
  end
end<|MERGE_RESOLUTION|>--- conflicted
+++ resolved
@@ -1,13 +1,4 @@
 require "rails/generators"
-<<<<<<< HEAD
-require_relative "helpers/generator_helpers"
-
-module Statesman
-  class ActiveRecordTransitionGenerator < Rails::Generators::Base
-    include GeneratorHelpers
-
-    desc "Create an ActiveRecord-based transition model" +
-=======
 require "generators/statesman/generator_helpers"
 
 module Statesman
@@ -15,7 +6,6 @@
     include Statesman::GeneratorHelpers
 
     desc "Create an ActiveRecord-based transition model"\
->>>>>>> 1d24d29e
          "with the required attributes"
 
     argument :parent, type: :string, desc: "Your parent model name"
