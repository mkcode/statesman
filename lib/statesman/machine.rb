require "statesman/version"
require "statesman/exceptions"
require "statesman/guard"
require "statesman/callback"

module Statesman
  # The main module, that should be `extend`ed in to state machine classes.
  module Machine
    def self.included(base)
      base.extend(ClassMethods)
      base.send(:attr_accessor, :current_state)
    end

    module ClassMethods
      def states
        @states ||= []
      end

      def state(name, initial: false)
        states << name
      end

      def successors
        @successors ||= {}
      end

      def before_callbacks
        @before_callbacks ||= []
      end

      def after_callbacks
        @after_callbacks ||= []
      end

      def guards
        @guards ||= []
      end

      def transition(from: nil, to: nil)
        successors[from] ||= []
        to = Array(to)

        ([from] + to).each { |state| validate_state(state) }

        successors[from] += to
      end

      def before_transition(from: nil, to: nil, &block)
        validate_callback_condition(from: from, to: to)
        before_callbacks << Callback.new(from: from, to: to, callback: block)
      end

      def after_transition(from: nil, to: nil, &block)
        validate_callback_condition(from: from, to: to)
        after_callbacks << Callback.new(from: from, to: to, callback: block)
      end

      def guard_transition(from: nil, to: nil, &block)
        validate_callback_condition(from: from, to: to)
        guards << Guard.new(from: from, to: to, callback: block)
      end

      def validate_callback_condition(from: nil, to: nil)
        [from, to].compact.each { |state| validate_state(state) }
        return if from.nil? && to.nil?

        # Check that the 'from' state is not terminal
        unless from.nil? || successors.keys.include?(from)
          raise InvalidTransitionError,
                "Cannont transition away from terminal state '#{from}'"
        end

        # Check that the 'to' state is not initial
        unless to.nil? || successors.values.flatten.include?(to)
          raise InvalidTransitionError,
                "Cannont transition to initial state '#{from}'"
        end

        # Check that the transition is valid when 'from' and 'to' are given
        unless successors.fetch(from, []).include?(to)
          raise InvalidTransitionError,
                "Cannot transition from '#{from}' to '#{to}'"
        end
      end

      private

      def validate_state(state)
        unless states.include?(state)
          raise InvalidStateError, "Invalid state '#{state}'"
        end
      end
    end

    def transition_to!(new_state)
      validate_transition(from: current_state, to: new_state)

      guards_for(from: current_state, to: new_state).each(&:call)
      before_callbacks_for(from: current_state, to: new_state).each(&:call)

      self.current_state = new_state

      after_callbacks_for(from: current_state, to: new_state).each(&:call)
    end

    def transition_to(new_state)
      self.transition_to!(new_state)
      true
    rescue
      false
    end

    def guards_for(from: nil, to: nil)
      select_callbacks_for(self.class.guards, from: from, to: to)
    end

    def before_callbacks_for(from: nil, to: nil)
      select_callbacks_for(self.class.before_callbacks, from: from, to: to)
    end

    def after_callbacks_for(from: nil, to: nil)
      select_callbacks_for(self.class.after_callbacks, from: from, to: to)
    end

    private

    def select_callbacks_for(callbacks, from: nil, to: nil)
<<<<<<< HEAD
      callbacks.select do |callback|
        (from == nil && to == callback.to) ||
        (from == callback.from && to == nil) ||
        (from == callback.from && to == callback.to)
      end
=======
      callbacks.select do |guard_from, guard_to, _|
        (from.nil? && to == guard_to) ||
        (from == guard_from && to.nil?) ||
        (from == guard_from && to == guard_to)
      end.map(&:last)
>>>>>>> ac2ebf3f
    end

    def validate_transition(from: nil, to: nil)
      unless self.class.successors[from].include?(to)
        raise InvalidTransitionError,
              "Cannot transition from '#{from}' to '#{to}'"
      end
    end
<<<<<<< HEAD
=======

    def evaluate_guards(guards, from: nil, to: nil)
      guards.each do |guard|
        unless guard.call
          raise GuardFailedError,
                "Guard on transition from: '#{from}' to '#{to}' returned false"
        end
      end
    end
>>>>>>> ac2ebf3f
  end
end<|MERGE_RESOLUTION|>--- conflicted
+++ resolved
@@ -125,19 +125,11 @@
     private
 
     def select_callbacks_for(callbacks, from: nil, to: nil)
-<<<<<<< HEAD
       callbacks.select do |callback|
-        (from == nil && to == callback.to) ||
-        (from == callback.from && to == nil) ||
+        (from.nil? && to == callback.to) ||
+        (from == callback.from && to.nil?) ||
         (from == callback.from && to == callback.to)
       end
-=======
-      callbacks.select do |guard_from, guard_to, _|
-        (from.nil? && to == guard_to) ||
-        (from == guard_from && to.nil?) ||
-        (from == guard_from && to == guard_to)
-      end.map(&:last)
->>>>>>> ac2ebf3f
     end
 
     def validate_transition(from: nil, to: nil)
@@ -146,17 +138,6 @@
               "Cannot transition from '#{from}' to '#{to}'"
       end
     end
-<<<<<<< HEAD
-=======
 
-    def evaluate_guards(guards, from: nil, to: nil)
-      guards.each do |guard|
-        unless guard.call
-          raise GuardFailedError,
-                "Guard on transition from: '#{from}' to '#{to}' returned false"
-        end
-      end
-    end
->>>>>>> ac2ebf3f
   end
 end